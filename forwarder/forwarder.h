/*
 * Copyright (C) 2018 Xinyu Ma, Zhiyi Zhang
 *
 * This file is subject to the terms and conditions of the GNU Lesser
 * General Public License v2.1. See the file LICENSE in the top level
 * directory for more details.
 */

#ifndef FORWARDER_FOWARDER_H_
#define FORWARDER_FOWARDER_H_

#include "pit.h"
#include "fib.h"
#include "face.h"

#ifdef __cplusplus
extern "C" {
#endif

typedef struct ndn_forwarder {
  ndn_fib_t fib;
  ndn_pit_t pit;
} ndn_forwarder_t;

// Get a running instance of current system
ndn_forwarder_t*
forwarder_get_instance(void);

// Recv data packet
<<<<<<< HEAD
// data [optional] Decoded data packet, used by bypass
int
forwarder_on_incoming_data(ndn_forwarder_t* self, ndn_face_t* face, ndn_data_t *data,
                           const uint8_t *raw_data, uint32_t size);

// Recv interest packet
// interest [optional] Decoded interest packet, used by bypass
int
forwarder_on_incoming_interest(ndn_forwarder_t* self, ndn_face_t* face, ndn_interest_t *interest,
=======
// name [optional] Decoded data name if it's ready,
//                 then forwarder won't decode name again
int
forwarder_on_incoming_data(ndn_forwarder_t* self, ndn_face_t* face, ndn_name_t *name,
                           const uint8_t *raw_data, uint32_t size);

// Recv interest packet
// name [optional] Decoded interest name if it's ready,
//                 then forwarder won't decode name again
int
forwarder_on_incoming_interest(ndn_forwarder_t* self, ndn_face_t* face, ndn_name_t *name,
>>>>>>> 2a85e9bd
                               const uint8_t *raw_interest, uint32_t size);

#ifdef __cplusplus
}
#endif

#endif // FORWARDER_FOWARDER_H_<|MERGE_RESOLUTION|>--- conflicted
+++ resolved
@@ -27,17 +27,6 @@
 forwarder_get_instance(void);
 
 // Recv data packet
-<<<<<<< HEAD
-// data [optional] Decoded data packet, used by bypass
-int
-forwarder_on_incoming_data(ndn_forwarder_t* self, ndn_face_t* face, ndn_data_t *data,
-                           const uint8_t *raw_data, uint32_t size);
-
-// Recv interest packet
-// interest [optional] Decoded interest packet, used by bypass
-int
-forwarder_on_incoming_interest(ndn_forwarder_t* self, ndn_face_t* face, ndn_interest_t *interest,
-=======
 // name [optional] Decoded data name if it's ready,
 //                 then forwarder won't decode name again
 int
@@ -49,7 +38,6 @@
 //                 then forwarder won't decode name again
 int
 forwarder_on_incoming_interest(ndn_forwarder_t* self, ndn_face_t* face, ndn_name_t *name,
->>>>>>> 2a85e9bd
                                const uint8_t *raw_interest, uint32_t size);
 
 #ifdef __cplusplus
