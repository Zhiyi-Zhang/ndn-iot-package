--- conflicted
+++ resolved
@@ -64,7 +64,6 @@
 static msg_t to_helper, from_helper; 
 static ndn_bootstrap_t bootstrapTuple;
 
-<<<<<<< HEAD
 /* montgomery algorithm used to do power & mode operation */
 static uint64_t montgomery(uint64_t n, uint32_t p, uint64_t m)     
 {      
@@ -81,23 +80,6 @@
     }     
     return (r * tmp) % m;     
 }    
-=======
-static uint64_t Montgomery(uint64_t n, uint32_t p, uint64_t m)
-{
-    uint64_t r = n % m;
-    uint64_t tmp = 1;
-    while (p > 1)
-    {
-        if ((p & 1)!=0)
-        {
-            tmp = (tmp * r) % m;
-        }
-        r = (r * r) % m;
-        p >>= 1;
-    }
-    return (r * tmp) % m;
-}
->>>>>>> 6f96d077
 
 static int bootstrap_timeout(ndn_block_t* interest);
 
@@ -115,11 +97,7 @@
     ndn_name_print(&name);
     putchar('\n');
 
-<<<<<<< HEAD
     r = ndn_data_verify_signature(data, (uint8_t*)shared_tsk, NDN_CRYPTO_SYMM_KEY); 
-=======
-    r = ndn_data_verify_signature(data, (uint8_t*)shared, 8 * 4);
->>>>>>> 6f96d077
     if (r != 0)
         DPRINT("ndn-helper-bootstrap: (pid=%" PRIkernel_pid "): fail to verify certificate response, use HMAC\n",
                handle->id);
@@ -166,7 +144,6 @@
     ndn_shared_block_release(sn_cert);
 
     /* append the digest of BKpub */
-<<<<<<< HEAD
     uint8_t* hash = (uint8_t*)malloc(NDN_CRYPTO_HASH); 
     sha256(ecc_key_pub, sizeof(ecc_key_pub), hash);                       
     sn = ndn_name_append(&sn->block, hash, NDN_CRYPTO_HASH);   
@@ -181,50 +158,18 @@
     uint8_t* signed_token = (uint8_t*)malloc(NDN_CRYPTO_TOKEN + 2);
     
     ndn_security_make_hmac_signature((uint8_t*)shared_tsk, &token_receive, signed_token);
-=======
-    uint8_t* buf_di = (uint8_t*)malloc(32);  //32 bytes reserved for hash
-    sha256(ecc_key_pub, sizeof(ecc_key_pub), buf_di);
-    sn = ndn_name_append(&sn->block, buf_di, 32);
-    free(buf_di);
-    buf_di = NULL;
-
-    /* apppend the CKpub */
-    sn = ndn_name_append(&sn->block, com_key_pub, sizeof(com_key_pub));
-
-    /* make the signature of token */
-    /* make a block for token */
-    uint8_t* buf_tk = (uint8_t*)malloc(34); //32 bytes reserved from the value, 2 bytes for header
-    ndn_security_make_hmac_signature((uint8_t*)shared, &token, buf_tk);
-
-    /* append the signature of token */
-    sn = ndn_name_append(&sn->block, buf_tk, 34);
-    free((void*)buf_tk);
-    buf_tk = NULL;
-
-    //append the timestamp
-    sn = ndn_name_append_uint32(&sn->block, xtimer_now_usec());
->>>>>>> 6f96d077
 
     /* append the signature of token_receive */
     sn = ndn_name_append(&sn->block, signed_token, NDN_CRYPTO_TOKEN + 2);
     free((void*)signed_token);
     signed_token = NULL;
 
-<<<<<<< HEAD
     uint32_t lifetime = 3000;  // 3 seconds
     int r = ndn_app_express_signed_interest(handle, &sn->block, NULL, 
                                             lifetime, NDN_SIG_TYPE_HMAC_SHA256,
                                             (uint8_t*)shared_tsk, NDN_CRYPTO_SYMM_KEY,
                                             on_certificate_response, 
                                             certificate_timeout); 
-=======
-    uint32_t lifetime = 3000;
-    int r = ndn_app_express_signed_interest(handle, &sn->block, NULL,
-                                            lifetime, NDN_SIG_TYPE_HMAC_SHA256,
-                                            (uint8_t*)shared, 32,
-                                            on_certificate_response,
-                                            certificate_timeout);
->>>>>>> 6f96d077
     ndn_shared_block_release(sn);
     if (r != 0) {
         DPRINT("ndn-helper-bootstrap: (pid=%" PRIkernel_pid ") failed to express interest\n",
@@ -259,12 +204,7 @@
 
     //skip content length (perhaps > 255 bytes)
     uint32_t num;
-<<<<<<< HEAD
     int cl = ndn_block_get_var_number(buf, len, &num); 
-=======
-    int cl = ndn_block_get_var_number(buf, len, &num);
-    DPRINT("ndn-helper-bootstrap: (pid=%" PRIkernel_pid ") content L length= %d\n", handle->id, cl);
->>>>>>> 6f96d077
     buf += cl;
     len -= cl;
 
@@ -316,23 +256,15 @@
 
 static int ndn_app_express_bootstrapping_request(void)
 {
-<<<<<<< HEAD
    /* Outgoing Interest-1: /ndn/sign-on/{digest of BKpub}/{Diffie Hellman Token}
     *                      /{ECDSA signature by BKpri}
     */
      
     const char* uri = "/ndn/sign-on";   
-=======
-     // /ndn/sign-on/{digest of BKpub}/{ECDSA signature by BKpri}
-
-
-    const char* uri = "/ndn/sign-on";
->>>>>>> 6f96d077
     ndn_shared_block_t* sn = ndn_name_from_uri(uri, strlen(uri));
     if (sn == NULL) {
         DPRINT("ndn-helper-bootstrap: (pid=%" PRIkernel_pid ") cannot create name from uri ", handle->id);
         return NDN_APP_ERROR;
-<<<<<<< HEAD
     }   
 
     //making and append the digest of BKpub     
@@ -355,43 +287,6 @@
     uint8_t* token_send = (uint8_t*)malloc(NDN_CRYPTO_TOKEN);
     memcpy(token_send, dh_send, NDN_CRYPTO_TOKEN);
     sn = ndn_name_append(&sn->block, token_send, NDN_CRYPTO_TOKEN);
-=======
-    }   //we creat a name first
-
-    //making and append the digest of BKpub      //don't have header
-    uint8_t* buf_dibs = (uint8_t*)malloc(32);
-    sha256(ecc_key_pub, sizeof(ecc_key_pub), buf_dibs);
-    sn = ndn_name_append(&sn->block, buf_dibs, 32);
-    free(buf_dibs);
-
-    //TODO: 256bit Diffie Hellman
-    secrete_1[0]  = random_uint32();
-    secrete_1[1]  = random_uint32();
-    secrete_1[2]  = random_uint32();
-    secrete_1[3]  = random_uint32();
-
-    /*
-        Alice and Bob agree to use a modulus p = 23 and base g = 5 (which is a primitive root modulo 23).
-        Alice chooses a secret integer a = 4, then sends Bob A = g^a mod p
-        A = 5^4 mod 23 = 4
-        Bob chooses a secret integer b = 3, then sends Alice B = g^b mod p
-        B = 5^3 mod 23 = 10
-        Alice computes s = B^a mod p
-        s = 10^4 mod 23 = 18
-        Bob computes s = A^b mod p
-        s = 4^3 mod 23 = 18
-    */
-
-    bit_1[0] = Montgomery(dh_g, secrete_1[0], dh_p);
-    bit_1[1] = Montgomery(dh_g, secrete_1[1], dh_p);
-    bit_1[2] = Montgomery(dh_g, secrete_1[2], dh_p);
-    bit_1[3] = Montgomery(dh_g, secrete_1[3], dh_p);
-
-    //append the bit_1
-    uint8_t* buf_dh = (uint8_t*)malloc(8 * 4);
-    memcpy(buf_dh, bit_1, 32);
-    sn = ndn_name_append(&sn->block, buf_dh, 32);
->>>>>>> 6f96d077
 
     DPRINT("ndn-helper-bootstrap: (pid=%" PRIkernel_pid ") express bootstrap interest, name =", handle->id);
     ndn_name_print(&sn->block);
@@ -439,17 +334,10 @@
     //make copy of key pair
     ndn_keypair_t* key = NULL;
     key = ptr;
-<<<<<<< HEAD
     
     memcpy(ecc_key_pub, key->pub, NDN_CRYPTO_ASYMM_PUB);
     memcpy(ecc_key_pri, key->pvt, NDN_CRYPTO_ASYMM_PVT);
     
-=======
-
-    memcpy(ecc_key_pub, key->pub, 64);
-    memcpy(ecc_key_pri, key->pvt, 32);
-
->>>>>>> 6f96d077
     handle = ndn_app_create();
     if (handle == NULL) {
         DPRINT("ndn-helper-bootstrap: (pid=%" PRIkernel_pid "): cannot create app handle\n",
