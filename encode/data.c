/*
 * Copyright (C) Zhiyi Zhang
 *
 * This file is subject to the terms and conditions of the GNU Lesser
 * General Public License v2.1. See the file LICENSE in the top level
 * directory for more details.
 *
 * See AUTHORS.md for complete list of NDN IOT PKG authors and contributors.
 */

#include "data.h"
#include "../security/ndn-lite-hmac.h"
#include "../security/ndn-lite-sha.h"
#include "../security/ndn-lite-aes.h"
#include "../security/ndn-lite-ecc.h"

/************************************************************/
/*  Helper functions for signed interest APIs               */
/*  Not supposed to be used by library users                */
/************************************************************/

// this function should be invoked only after data's signature
// info has been initialized
static int
_ndn_data_prepare_unsigned_block(ndn_encoder_t* encoder, const ndn_data_t* data)
{
  // name
  ndn_name_tlv_encode(encoder, &data->name);
  // meta info
  ndn_metainfo_tlv_encode(encoder, &data->metainfo);
  // content
  encoder_append_type(encoder, TLV_Content);
  encoder_append_length(encoder, data->content_size);
  encoder_append_raw_buffer_value(encoder, data->content_value, data->content_size);
  // signature info
  ndn_signature_info_tlv_encode(encoder, &data->signature);
  return 0;
}

static void
_prepare_signature_info(ndn_data_t* data, uint8_t signature_type,
                        const ndn_name_t* producer_identity, uint32_t key_id)
{
  uint8_t raw_key_id[4] = {0};
  raw_key_id[0] = (key_id >> 24) & 0xFF;
  raw_key_id[1] = (key_id >> 16) & 0xFF;
  raw_key_id[2] = (key_id >> 8) & 0xFF;
  raw_key_id[3] = key_id & 0xFF;

  ndn_signature_init(&data->signature);
  ndn_signature_set_signature_type(&data->signature, signature_type);
  ndn_signature_set_key_locator(&data->signature, producer_identity);

  // append /KEY and /<KEY-ID> in key locator name
  char key_comp_string[] = "KEY";
  int pos = data->signature.key_locator_name.components_size;
  name_component_from_string(&data->signature.key_locator_name.components[pos],
                             key_comp_string, sizeof(key_comp_string));
  data->signature.key_locator_name.components_size++;
  pos = data->signature.key_locator_name.components_size;
  name_component_from_buffer(&data->signature.key_locator_name.components[pos],
                             TLV_GenericNameComponent, raw_key_id, 4);
  data->signature.key_locator_name.components_size++;
}

/************************************************************/
/*  Definition of signed interest APIs                      */
/************************************************************/

int
ndn_data_tlv_encode_digest_sign(ndn_encoder_t* encoder, ndn_data_t* data)
{
  // set signature info
  ndn_signature_init(&data->signature);
  ndn_signature_set_signature_type(&data->signature, NDN_SIG_TYPE_DIGEST_SHA256);

  uint32_t data_buffer_size = ndn_name_probe_block_size(&data->name);
  // meta info
  data_buffer_size += ndn_metainfo_probe_block_size(&data->metainfo);
  // content
  data_buffer_size += encoder_probe_block_size(TLV_Content, data->content_size);
  // signature info
  data_buffer_size += ndn_signature_info_probe_block_size(&data->signature);
  // signature value
  data_buffer_size += ndn_signature_value_probe_block_size(&data->signature);

  // data T and L
  encoder_append_type(encoder, TLV_Data);
  encoder_append_length(encoder, data_buffer_size);

  uint32_t sign_input_starting = encoder->offset;
  _ndn_data_prepare_unsigned_block(encoder, data);
  uint32_t sign_input_ending = encoder->offset;

  // sign data
  uint32_t used_bytes = 0;
  int result = ndn_sha256_sign(encoder->output_value + sign_input_starting,
                               sign_input_ending - sign_input_starting,
                               data->signature.sig_value, data->signature.sig_size,
                               &used_bytes);
  if (result < 0)
    return result;

  // finish encoding
  ndn_signature_value_tlv_encode(encoder, &data->signature);
  return 0;
}

int
ndn_data_tlv_encode_ecdsa_sign(ndn_encoder_t* encoder, ndn_data_t* data,
                               const ndn_name_t* producer_identity, const ndn_ecc_prv_t* prv_key)
{
  // ecdsa signing is a special case; the length of the packet cannot be known until after the signature
  // is generated, so the data's unsigned block must be prepared and signed, and then the data tlv type 
  // and length can be added

  // set signature info
  _prepare_signature_info(data, NDN_SIG_TYPE_ECDSA_SHA256, producer_identity, prv_key->key_id);

  // start constructing the packet, leaving enough room for the maximum potential size of the
  // data tlv type and length; the finished packet will be memmoved to the beginning of the 
  // encoder's buffer
  uint32_t initial_offset = NDN_TLV_TYPE_FIELD_MAX_SIZE + NDN_TLV_LENGTH_FIELD_MAX_SIZE;
  encoder_move_forward(encoder, initial_offset);

  uint32_t sign_input_starting = encoder->offset;
  _ndn_data_prepare_unsigned_block(encoder, data);
  uint32_t sign_input_ending = encoder->offset;

  // sign data
  uint32_t sig_len = 0;
  int result = ndn_ecdsa_sign(encoder->output_value + sign_input_starting,
                              sign_input_ending - sign_input_starting,
                              data->signature.sig_value, data->signature.sig_size,
                              prv_key, prv_key->curve_type, &sig_len);

  uint32_t data_buffer_size = ndn_name_probe_block_size(&data->name);
  // meta info
  data_buffer_size += ndn_metainfo_probe_block_size(&data->metainfo);
  // content
  data_buffer_size += encoder_probe_block_size(TLV_Content, data->content_size);
  // signature info
  data_buffer_size += ndn_signature_info_probe_block_size(&data->signature);
  // signature value
  data_buffer_size += sig_len;

  // add the data's tlv type and length
  uint32_t data_tlv_length_field_size = encoder_get_var_size(data_buffer_size);
  encoder->offset = sign_input_starting - data_tlv_length_field_size;
  encoder_append_length(encoder, data_buffer_size);
  uint32_t data_tlv_type_field_size = encoder_get_var_size(TLV_Data);
  encoder->offset -= (data_tlv_length_field_size + data_tlv_type_field_size);
  encoder_append_type(encoder, TLV_Data);

  // memmove the constructed packet (excluding signature tlv block) to the beginning of the encoder
  // buffer
  uint32_t data_size_without_signature = data_tlv_type_field_size + data_tlv_length_field_size +
                                         data_buffer_size;
  memmove(encoder->output_value, 
          encoder->output_value + initial_offset - 
            (data_tlv_type_field_size + data_tlv_length_field_size),
          data_size_without_signature);

  if (result < 0)
    return result;

  // reset the encoder's offset to be at the beginning of the signature tlv block
  encoder->offset += data_tlv_type_field_size + data_tlv_length_field_size + data_buffer_size - sig_len;

  // set the signature size of the signature to the size of the ASN.1 encoded ecdsa signature
  data->signature.sig_size = sig_len;

  // finish encoding
  ndn_signature_value_tlv_encode(encoder, &data->signature);
  return 0;
}

int
ndn_data_tlv_encode_hmac_sign(ndn_encoder_t* encoder, ndn_data_t* data,
                              const ndn_name_t* producer_identity, const ndn_hmac_key_t* hmac_key)
{
  // set signature info
  _prepare_signature_info(data, NDN_SIG_TYPE_HMAC_SHA256, producer_identity, hmac_key->key_id);
  uint32_t data_buffer_size = ndn_name_probe_block_size(&data->name);

  // meta info
  data_buffer_size += ndn_metainfo_probe_block_size(&data->metainfo);
  // content
  data_buffer_size += encoder_probe_block_size(TLV_Content, data->content_size);
  // signature info
  data_buffer_size += ndn_signature_info_probe_block_size(&data->signature);
  // signature value
  data_buffer_size += ndn_signature_value_probe_block_size(&data->signature);

  // data T and L
  encoder_append_type(encoder, TLV_Data);
  encoder_append_length(encoder, data_buffer_size);

  uint32_t sign_input_starting = encoder->offset;
  _ndn_data_prepare_unsigned_block(encoder, data);
  uint32_t sign_input_ending = encoder->offset;


  // sign data
  uint32_t used_bytes = 0;
  int result = ndn_hmac_sign(encoder->output_value + sign_input_starting,
                             sign_input_ending - sign_input_starting,
                             data->signature.sig_value, data->signature.sig_size,
                             hmac_key, &used_bytes);
  if (result < 0)
    return result;

  // finish encoding
  ndn_signature_value_tlv_encode(encoder, &data->signature);

  return 0;
}

int
ndn_data_tlv_decode_no_verify(ndn_data_t* data, const uint8_t* block_value, uint32_t block_size)
{
  ndn_decoder_t decoder;
  decoder_init(&decoder, block_value, block_size);

  uint32_t probe;
  decoder_get_type(&decoder, &probe);
  decoder_get_length(&decoder, &probe);

  // name
  ndn_name_tlv_decode(&decoder, &data->name);

  // meta info
  ndn_metainfo_tlv_decode(&decoder, &data->metainfo);

  // content
  decoder_get_type(&decoder, &probe);
<<<<<<< HEAD
  decoder_get_length(&decoder, &probe);
  if (probe > NDN_CONTENT_BUFFER_SIZE) {
    return NDN_OVERSIZE;
  }
  data->content_size = probe;
  decoder_get_raw_buffer_value(&decoder, data->content_value, data->content_size);
=======
  switch(probe)
  {
    case TLV_Content:
      decoder_get_length(&decoder, &probe);
      if (probe > NDN_CONTENT_BUFFER_SIZE) {
        return NDN_OVERSIZE;
      }
      data->content_size = probe;
      decoder_get_raw_buffer_value(&decoder, data->content_value, data->content_size);
      break;

    case TLV_SignatureInfo:
      data->content_size = 0;
      decoder_move_backward(&decoder, 1);
      break;

    default:
      return NDN_WRONG_TLV_TYPE;
  }
>>>>>>> edf226db

  // signature info
  ndn_signature_info_tlv_decode(&decoder, &data->signature);

  // signature value
  int result = ndn_signature_value_tlv_decode(&decoder, &data->signature);
  if (result < 0)
    return result;
  else
    return 0;
}


int
ndn_data_tlv_decode_digest_verify(ndn_data_t* data, const uint8_t* block_value, uint32_t block_size)
{
  ndn_decoder_t decoder;
  decoder_init(&decoder, block_value, block_size);

  uint32_t probe;
  decoder_get_type(&decoder, &probe);
  decoder_get_length(&decoder, &probe);
  uint32_t input_starting = decoder.offset;

  // name
  ndn_name_tlv_decode(&decoder, &data->name);

  // meta info
  ndn_metainfo_tlv_decode(&decoder, &data->metainfo);

  // content
  decoder_get_type(&decoder, &probe);
<<<<<<< HEAD
  decoder_get_length(&decoder, &probe);
  if (probe > NDN_CONTENT_BUFFER_SIZE) {
    return NDN_OVERSIZE;
  }
  data->content_size = probe;
  decoder_get_raw_buffer_value(&decoder, data->content_value, data->content_size);
=======
  switch(probe)
  {
    case TLV_Content:
      decoder_get_length(&decoder, &probe);
      if (probe > NDN_CONTENT_BUFFER_SIZE) {
        return NDN_OVERSIZE;
      }
      data->content_size = probe;
      decoder_get_raw_buffer_value(&decoder, data->content_value, data->content_size);
      break;

    case TLV_SignatureInfo:
      data->content_size = 0;
      decoder_move_backward(&decoder, 1);
      break;

    default:
      return NDN_WRONG_TLV_TYPE;
  }
>>>>>>> edf226db

  // signature info
  ndn_signature_info_tlv_decode(&decoder, &data->signature);
  uint32_t input_ending = decoder.offset;

  // signature value
  ndn_signature_value_tlv_decode(&decoder, &data->signature);

  int result = ndn_sha256_verify(decoder.input_value + input_starting,
                                 input_ending - input_starting,
                                 data->signature.sig_value, data->signature.sig_size);
  if (result == 0)
    return 0;
  else
    return result;
}

int
ndn_data_tlv_decode_ecdsa_verify(ndn_data_t* data, const uint8_t* block_value, uint32_t block_size,
                                 const ndn_ecc_pub_t* pub_key)
{
  ndn_decoder_t decoder;
  decoder_init(&decoder, block_value, block_size);

  uint32_t probe;
  decoder_get_type(&decoder, &probe);
  decoder_get_length(&decoder, &probe);
  uint32_t input_starting = decoder.offset;

  // name
  ndn_name_tlv_decode(&decoder, &data->name);

  // meta info
  ndn_metainfo_tlv_decode(&decoder, &data->metainfo);

  // content
  decoder_get_type(&decoder, &probe);
<<<<<<< HEAD
  decoder_get_length(&decoder, &probe);
  if (probe > NDN_CONTENT_BUFFER_SIZE) {
    return NDN_OVERSIZE;
  }
  data->content_size = probe;
  decoder_get_raw_buffer_value(&decoder, data->content_value, data->content_size);
=======
  switch(probe)
  {
    case TLV_Content:
      decoder_get_length(&decoder, &probe);
      if (probe > NDN_CONTENT_BUFFER_SIZE) {
        return NDN_OVERSIZE;
      }
      data->content_size = probe;
      decoder_get_raw_buffer_value(&decoder, data->content_value, data->content_size);
      break;

    case TLV_SignatureInfo:
      data->content_size = 0;
      decoder_move_backward(&decoder, 1);
      break;

    default:
      return NDN_WRONG_TLV_TYPE;
  }
>>>>>>> edf226db

  // signature info
  ndn_signature_info_tlv_decode(&decoder, &data->signature);
  uint32_t input_ending = decoder.offset;

  // signature value
  ndn_signature_value_tlv_decode(&decoder, &data->signature);

  int result = ndn_ecdsa_verify(decoder.input_value + input_starting,
                                input_ending - input_starting,
                                data->signature.sig_value, data->signature.sig_size,
                                pub_key, pub_key->curve_type);
  if (result == 0)
    return 0;
  else
    return result;
}

int
ndn_data_tlv_decode_hmac_verify(ndn_data_t* data, const uint8_t* block_value, uint32_t block_size,
                                const ndn_hmac_key_t* hmac_key)
{
  ndn_decoder_t decoder;
  decoder_init(&decoder, block_value, block_size);

  uint32_t probe;
  decoder_get_type(&decoder, &probe);
  decoder_get_length(&decoder, &probe);
  uint32_t input_starting = decoder.offset;

  // name
  ndn_name_tlv_decode(&decoder, &data->name);

  // meta info
  ndn_metainfo_tlv_decode(&decoder, &data->metainfo);

  // content
  decoder_get_type(&decoder, &probe);
<<<<<<< HEAD
  decoder_get_length(&decoder, &probe);
  if (probe > NDN_CONTENT_BUFFER_SIZE) {
    return NDN_OVERSIZE;
  }
  data->content_size = probe;
  decoder_get_raw_buffer_value(&decoder, data->content_value, data->content_size);
=======
  switch(probe)
  {
    case TLV_Content:
      decoder_get_length(&decoder, &probe);
      if (probe > NDN_CONTENT_BUFFER_SIZE) {
        return NDN_OVERSIZE;
      }
      data->content_size = probe;
      decoder_get_raw_buffer_value(&decoder, data->content_value, data->content_size);
      break;

    case TLV_SignatureInfo:
      data->content_size = 0;
      decoder_move_backward(&decoder, 1);
      break;

    default:
      return NDN_WRONG_TLV_TYPE;
  }
>>>>>>> edf226db

  // signature info
  ndn_signature_info_tlv_decode(&decoder, &data->signature);
  uint32_t input_ending = decoder.offset;

  // signature value
  ndn_signature_value_tlv_decode(&decoder, &data->signature);

  int result = ndn_hmac_verify(decoder.input_value + input_starting,
                               input_ending - input_starting,
                               data->signature.sig_value, data->signature.sig_size,
                               hmac_key);
  if (result == 0)
    return 0;
  else
    return result;
}

int
ndn_data_set_encrypted_content(ndn_data_t* data,
                               const uint8_t* content_value, uint32_t content_size,
                               const ndn_name_t* key_id, const uint8_t* aes_iv,
                               const ndn_aes_key_t* key)
{
  uint32_t v_size = 0;
  v_size += ndn_name_probe_block_size(key_id);
  v_size += encoder_probe_block_size(TLV_AC_AES_IV, NDN_AES_BLOCK_SIZE);
  v_size += encoder_probe_block_size(TLV_AC_ENCRYPTED_PAYLOAD,
                                     content_size + NDN_AES_BLOCK_SIZE);
  if (v_size > NDN_CONTENT_BUFFER_SIZE)
    return NDN_OVERSIZE;

  // prepare output block
  memset(data->content_value, 0, NDN_CONTENT_BUFFER_SIZE);

  ndn_encoder_t encoder;
  encoder_init(&encoder, data->content_value, NDN_CONTENT_BUFFER_SIZE);

  // type: TLV_AC_ENCRYPTED_CONTENT
  encoder_append_type(&encoder, TLV_AC_ENCRYPTED_CONTENT);
  encoder_append_length(&encoder, v_size);

  // type: TLV_NAME
  ndn_name_tlv_encode(&encoder, key_id);

  // type: TLV_AES_IV
  encoder_append_type(&encoder, TLV_AC_AES_IV);
  encoder_append_length(&encoder, NDN_AES_BLOCK_SIZE);
  encoder_append_raw_buffer_value(&encoder, aes_iv, NDN_AES_BLOCK_SIZE);

  // type: ENCRYPTED PAYLOAD
  encoder_append_type(&encoder, TLV_AC_ENCRYPTED_PAYLOAD);
  encoder_append_length(&encoder, content_size + NDN_AES_BLOCK_SIZE);
  ndn_aes_cbc_encrypt(content_value, content_size,
                      encoder.output_value + encoder.offset,
                      encoder.output_max_size - encoder.offset,
                      aes_iv, key);
  encoder.offset += data->content_size + NDN_AES_BLOCK_SIZE;
  data->content_size = encoder.offset;
  return 0;
}

int
ndn_data_parse_encrypted_content(const ndn_data_t* data,
                                 uint8_t* content_value, uint32_t* content_used_size,
                                 ndn_name_t* key_id, uint8_t* aes_iv, const ndn_aes_key_t* key)
{
  ndn_decoder_t decoder;
  // uint8_t toTransform[NDN_CONTENT_BUFFER_SIZE] = {0};
  decoder_init(&decoder, data->content_value, data->content_size);
  uint32_t probe = 0;

  // type: TLV_AC_ENCRYPTED_CONTENT
  decoder_get_type(&decoder, &probe);
  if (probe != TLV_AC_ENCRYPTED_CONTENT)
    return NDN_WRONG_TLV_TYPE;
  decoder_get_length(&decoder, &probe);

  // type: TLV_NAME
  ndn_name_tlv_decode(&decoder, key_id);

  // type: TLV_AES_IV
  decoder_get_type(&decoder, &probe);
  decoder_get_length(&decoder, &probe);
  decoder_get_raw_buffer_value(&decoder, aes_iv, NDN_AES_BLOCK_SIZE);

  // type: ENCRYPTED PAYLOAD
  decoder_get_type(&decoder, &probe);
  decoder_get_length(&decoder, &probe);
  *content_used_size = probe - NDN_AES_BLOCK_SIZE;
  ndn_aes_cbc_decrypt(decoder.input_value + decoder.offset, probe,
                      content_value, probe - NDN_AES_BLOCK_SIZE,
                      aes_iv, key);
  decoder.offset -= probe;
  return 0;
}<|MERGE_RESOLUTION|>--- conflicted
+++ resolved
@@ -234,14 +234,6 @@
 
   // content
   decoder_get_type(&decoder, &probe);
-<<<<<<< HEAD
-  decoder_get_length(&decoder, &probe);
-  if (probe > NDN_CONTENT_BUFFER_SIZE) {
-    return NDN_OVERSIZE;
-  }
-  data->content_size = probe;
-  decoder_get_raw_buffer_value(&decoder, data->content_value, data->content_size);
-=======
   switch(probe)
   {
     case TLV_Content:
@@ -261,7 +253,6 @@
     default:
       return NDN_WRONG_TLV_TYPE;
   }
->>>>>>> edf226db
 
   // signature info
   ndn_signature_info_tlv_decode(&decoder, &data->signature);
@@ -294,14 +285,6 @@
 
   // content
   decoder_get_type(&decoder, &probe);
-<<<<<<< HEAD
-  decoder_get_length(&decoder, &probe);
-  if (probe > NDN_CONTENT_BUFFER_SIZE) {
-    return NDN_OVERSIZE;
-  }
-  data->content_size = probe;
-  decoder_get_raw_buffer_value(&decoder, data->content_value, data->content_size);
-=======
   switch(probe)
   {
     case TLV_Content:
@@ -321,7 +304,6 @@
     default:
       return NDN_WRONG_TLV_TYPE;
   }
->>>>>>> edf226db
 
   // signature info
   ndn_signature_info_tlv_decode(&decoder, &data->signature);
@@ -359,14 +341,6 @@
 
   // content
   decoder_get_type(&decoder, &probe);
-<<<<<<< HEAD
-  decoder_get_length(&decoder, &probe);
-  if (probe > NDN_CONTENT_BUFFER_SIZE) {
-    return NDN_OVERSIZE;
-  }
-  data->content_size = probe;
-  decoder_get_raw_buffer_value(&decoder, data->content_value, data->content_size);
-=======
   switch(probe)
   {
     case TLV_Content:
@@ -386,7 +360,6 @@
     default:
       return NDN_WRONG_TLV_TYPE;
   }
->>>>>>> edf226db
 
   // signature info
   ndn_signature_info_tlv_decode(&decoder, &data->signature);
@@ -425,14 +398,6 @@
 
   // content
   decoder_get_type(&decoder, &probe);
-<<<<<<< HEAD
-  decoder_get_length(&decoder, &probe);
-  if (probe > NDN_CONTENT_BUFFER_SIZE) {
-    return NDN_OVERSIZE;
-  }
-  data->content_size = probe;
-  decoder_get_raw_buffer_value(&decoder, data->content_value, data->content_size);
-=======
   switch(probe)
   {
     case TLV_Content:
@@ -452,7 +417,6 @@
     default:
       return NDN_WRONG_TLV_TYPE;
   }
->>>>>>> edf226db
 
   // signature info
   ndn_signature_info_tlv_decode(&decoder, &data->signature);
