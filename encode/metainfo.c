--- conflicted
+++ resolved
@@ -40,15 +40,7 @@
     }
     else if (probe == TLV_FreshnessPeriod) {
       decoder_get_length(decoder, &probe);
-<<<<<<< HEAD
-<<<<<<< HEAD
-      decoder_get_raw_buffer_value(decoder, meta->freshness_period, 4);
-=======
       decoder_get_uint_value(decoder, probe, &meta->freshness_period);
->>>>>>> 2ea899b... fix issue Incorrect decoding of FreshnessPeriod #33
-=======
-      decoder_get_uint32_value(decoder, &meta->freshness_period);
->>>>>>> edf226db
       meta->enable_FreshnessPeriod = 1;
     }
     else if (probe == TLV_FinalBlockId) {
@@ -104,17 +96,8 @@
   }
   if (meta->enable_FreshnessPeriod) {
     encoder_append_type(encoder, TLV_FreshnessPeriod);
-<<<<<<< HEAD
-    encoder_append_length(encoder, 4);
-<<<<<<< HEAD
-    encoder_append_raw_buffer_value(encoder, meta->freshness_period, 4);
-=======
     encoder_append_length(encoder, encoder_probe_uint_length(meta->freshness_period));
     encoder_append_uint_value(encoder, meta->freshness_period);
->>>>>>> 2ea899b... fix issue Incorrect decoding of FreshnessPeriod #33
-=======
-    encoder_append_uint32_value(encoder, meta->freshness_period);
->>>>>>> edf226db
   }
   if (meta->enable_FinalBlockId) {
     encoder_append_type(encoder, TLV_FinalBlockId);
